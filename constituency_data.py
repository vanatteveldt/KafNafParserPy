--- conflicted
+++ resolved
@@ -192,8 +192,6 @@
         @return:  the to label of the relation
         """
         return self.node.get('to')
-<<<<<<< HEAD
-=======
     
     def set_to(self,this_to):
         """
@@ -217,7 +215,6 @@
         """
         c = c.replace('--','- -')
         self.node.insert(0,etree.Comment(c) )
->>>>>>> 3613164c
 
     def get_head(self):
         """
@@ -311,8 +308,6 @@
         """
         for edge_node in self.__get_edge_nodes():
             yield Cedge(edge_node)
-<<<<<<< HEAD
-=======
     ##################################  
     
     def append_element(self,this_element):
@@ -322,7 +317,6 @@
         @type this_element: object
         """
         self.node.append(this_element.get_node())        
->>>>>>> 3613164c
 
     def get_edges_as_list(self):
         """
